backend/.env.example
<<<<<<< HEAD
.cursor/mcp.json
=======
.cursor/mcp.json

# Python virtual environment
backend/venv/
backend/__pycache__/
backend/*.pyc
backend/*.pyo
backend/*.pyd
backend/.Python
backend/env/
backend/ENV/
backend/env.bak/
backend/venv.bak/

# IDE files
.vscode/
.idea/
*.swp
*.swo

# OS files
.DS_Store
Thumbs.db
>>>>>>> f1fdd1af
<|MERGE_RESOLUTION|>--- conflicted
+++ resolved
@@ -1,7 +1,4 @@
 backend/.env.example
-<<<<<<< HEAD
-.cursor/mcp.json
-=======
 .cursor/mcp.json
 
 # Python virtual environment
@@ -24,5 +21,4 @@
 
 # OS files
 .DS_Store
-Thumbs.db
->>>>>>> f1fdd1af
+Thumbs.db