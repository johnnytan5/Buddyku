--- conflicted
+++ resolved
@@ -35,11 +35,7 @@
         className={`${geistSans.variable} ${geistMono.variable} antialiased bg-white min-h-screen flex flex-col items-center justify-center`}
         style={{ margin: 0, paddingBottom: "64px" }}
       >
-<<<<<<< HEAD
-        <main className="max-w-md mx-auto">{children}</main>
-=======
         <main className={pathname === "/profile" ? "w-full" : "max-w-md mx-auto"}>{children}</main>
->>>>>>> f1fdd1af
         {/* Mobile Tab Bar - hidden on home page */}
         {!isHome && (
           <nav
